# coBridge

<<<<<<< HEAD
cos-bridge runs as a ros node on the robot side, and interacts with the cloud via websocket. cos-bridge establishes a link with the cloud to subscribe to a ros topic and invoke a ros service according to cloud instructions.
After cos-bridge establishes a link with the cloud, it can subscribe to ros topic and call ros service according to the instructions from the cloud, so as to real-time monitor the status of the robot and remotely issue commands.
=======
coBridge 会以 ros node 的方式运行在机器人端，并通过websocket方式与云端进行交互。coBridge与云端建立链接后，根据云端指令可以实现订阅ros topic，调用ros service，实现实时监控机器人状态、远程下发指令等功能。
>>>>>>> 4f15d0f7

## Compile

* Install deps 
    ``` bash
  apt install -y nlohmann-json3-dev
  apt install -y libasio-dev 
  apt install -y libboost-all-dev
  apt install -y libssl-dev 
  apt install -y libwebsocketpp-dev
  apt install -y ros-${ROS_DISTRO}-cv-bridge
  apt install -y ros-${ROS_DISTRO}-resource-retriever
    ```

* ROS1
    *  copy this project into {your_ros_ws}/src/
    *  ` source /opt/ros/{ros_distro}/setup.bash `
    *  ``` bash 
       cd {your_ros_ws} 
       catkin_make
       ```


* ROS2
  *  copy this project into {your_ros2_ws}/src/
  *  Modify the CMakeLists.txt file, line 19 - 20, according to the ROS2 version, and select the add_compile_definitions parameter according to the ROS2 distro.
  *  ` source /opt/ros/{ros_distro}/install/setup.bash `
  *  ``` bash 
       cd {your_ros2_ws} 
       colcon build --packages-select cos-bridge
     ```

## Run
  ``` bash
  # ros 1
  roslaunch cos-bridge cos_bridge.launch
  
  # ros 2
  ros2 launch cos-bridge cos-bridge_launch.xml 
  ```

## Cloud Visualization 
The cloud visualisation needs to be coupled with the carve line `virmesh` component to visualise the state of the robot side in real time via the web side.

## Credits
originally from foxglove, thanks for their wonderful work. <|MERGE_RESOLUTION|>--- conflicted
+++ resolved
@@ -1,11 +1,7 @@
 # coBridge
 
-<<<<<<< HEAD
-cos-bridge runs as a ros node on the robot side, and interacts with the cloud via websocket. cos-bridge establishes a link with the cloud to subscribe to a ros topic and invoke a ros service according to cloud instructions.
-After cos-bridge establishes a link with the cloud, it can subscribe to ros topic and call ros service according to the instructions from the cloud, so as to real-time monitor the status of the robot and remotely issue commands.
-=======
-coBridge 会以 ros node 的方式运行在机器人端，并通过websocket方式与云端进行交互。coBridge与云端建立链接后，根据云端指令可以实现订阅ros topic，调用ros service，实现实时监控机器人状态、远程下发指令等功能。
->>>>>>> 4f15d0f7
+cobridge runs as a ros node on the robot side, and interacts with the cloud via websocket. cos-bridge establishes a link with the cloud to subscribe to a ros topic and invoke a ros service according to cloud instructions.
+After cobridge establishes a link with the cloud, it can subscribe to ros topic and call ros service according to the instructions from the cloud, so as to real-time monitor the status of the robot and remotely issue commands.
 
 ## Compile
 
